library bubble_showcase;

import 'package:bubble_showcase/src/slide.dart';
import 'package:flutter/material.dart';
import 'package:flutter/scheduler.dart';
import 'package:shared_preferences/shared_preferences.dart';

/// The BubbleShowcase main widget.
class BubbleShowcase extends StatefulWidget {
  /// This showcase identifier. Must be unique across the app.
  final String bubbleShowcaseId;

  /// This showcase version.
  final int bubbleShowcaseVersion;

  /// Whether this showcase should reopen once closed.
  final bool doNotReopenOnClose;

  /// All slides.
  final List<BubbleSlide> bubbleSlides;

  /// The child widget (displayed below the showcase).
  final Widget child;

  /// The counter text (:i is the current slide, :n is the slides count). You can pass null to disable this.
  final String? counterText;

  /// Whether to show a close button.
  final bool showCloseButton;

<<<<<<< HEAD
  /// Duration by which delay showcase initialization.
   final Duration initialDelay;
=======
  // Duration by which delay showcase initialization.
  final Duration initialDelay;
>>>>>>> 13d5ab3d

   /// Wether this showcase should be presented.
   final bool enabled;

  /// Creates a new bubble showcase instance.
  BubbleShowcase({
    required this.bubbleShowcaseId,
    required this.bubbleShowcaseVersion,
    this.doNotReopenOnClose = false,
    required this.bubbleSlides,
    required this.child,
    this.counterText = ':i/:n',
    this.showCloseButton = true,
    this.initialDelay = Duration.zero,
    this.enabled = true,
  }) : assert(bubbleSlides.isNotEmpty);

  @override
  State<StatefulWidget> createState() => _BubbleShowcaseState();

  /// Whether this showcase should be opened.
  Future<bool> get shouldOpenShowcase async {
    if (!enabled) {
      return false;
    }
    if (!doNotReopenOnClose) {
      return true;
    }
    SharedPreferences preferences = await SharedPreferences.getInstance();
    bool? result =
        preferences.getBool('$bubbleShowcaseId.$bubbleShowcaseVersion');
    return result == null || result;
  }
}

/// The BubbleShowcase state.
class _BubbleShowcaseState extends State<BubbleShowcase>
    with WidgetsBindingObserver {
  /// The current slide index.
  int currentSlideIndex = -1;

  /// The current slide entry.
  OverlayEntry? currentSlideEntry;

  @override
  void initState() {
    WidgetsBinding.instance?.addPostFrameCallback((_) async {
      if (await widget.shouldOpenShowcase) {
        await Future.delayed(widget.initialDelay);
        if (mounted) {
          goToNextEntryOrClose(0);
        }
      }
    });
    WidgetsBinding.instance?.addObserver(this);

    super.initState();
  }

  @override
  Widget build(BuildContext context) =>
      NotificationListener<BubbleShowcaseNotification>(
        onNotification: processNotification,
        child: widget.child,
      );

  @override
  void dispose() {
    currentSlideEntry?.remove();
    WidgetsBinding.instance?.removeObserver(this);
    super.dispose();
  }

  @override
  void didChangeMetrics() {
    SchedulerBinding.instance?.addPostFrameCallback((_) {
      if (currentSlideEntry != null) {
        currentSlideEntry!.remove();
        Overlay.of(context)?.insert(currentSlideEntry!);
      }
    });
  }

  bool processNotification(BubbleShowcaseNotification notif) {
    if (isFinished) return true;
    goToNextEntryOrClose(currentSlideIndex + 1);
    return true;
  }

  /// Returns whether the showcasing is finished.
  bool get isFinished =>
      currentSlideIndex == -1 ||
      currentSlideIndex == widget.bubbleSlides.length;

  /// Allows to go to the next entry (or to close the showcase if needed).
  void goToNextEntryOrClose(int position) {
    currentSlideIndex = position;
    currentSlideEntry?.remove();
    triggerOnExit();

    if (isFinished) {
      currentSlideEntry = null;
      if (widget.doNotReopenOnClose) {
        SharedPreferences.getInstance().then((preferences) {
          preferences.setBool(
              '${widget.bubbleShowcaseId}.${widget.bubbleShowcaseVersion}',
              false);
        });
      }
    } else {
      currentSlideEntry = createCurrentSlideEntry();
      Overlay.of(context)?.insert(currentSlideEntry!);
      triggerOnEnter();
    }
  }

  /// Creates the current slide entry.
  OverlayEntry createCurrentSlideEntry() => OverlayEntry(
        builder: (context) => widget.bubbleSlides[currentSlideIndex].build(
          context,
          widget,
          currentSlideIndex,
          (position) {
            setState(() => goToNextEntryOrClose(position));
          },
        ),
      );

  /// Allows to trigger enter callbacks.
  void triggerOnEnter() {
    if (currentSlideIndex >= 0 &&
        currentSlideIndex < widget.bubbleSlides.length) {
      VoidCallback? callback = widget.bubbleSlides[currentSlideIndex].onEnter;
      if (callback != null) {
        callback();
      }
    }
  }

  /// Allows to trigger exit callbacks.
  void triggerOnExit() {
    if (currentSlideIndex >= 0 &&
        currentSlideIndex < widget.bubbleSlides.length) {
      VoidCallback? callback = widget.bubbleSlides[currentSlideIndex].onExit;
      if (callback != null) {
        callback();
      }
    }
  }
}

/// Notification Used to tell the [BubbleShowcase] to continue the showcase
class BubbleShowcaseNotification extends Notification {
  const BubbleShowcaseNotification();
}<|MERGE_RESOLUTION|>--- conflicted
+++ resolved
@@ -28,16 +28,11 @@
   /// Whether to show a close button.
   final bool showCloseButton;
 
-<<<<<<< HEAD
   /// Duration by which delay showcase initialization.
-   final Duration initialDelay;
-=======
-  // Duration by which delay showcase initialization.
   final Duration initialDelay;
->>>>>>> 13d5ab3d
 
-   /// Wether this showcase should be presented.
-   final bool enabled;
+  /// Wether this showcase should be presented.
+  final bool enabled;
 
   /// Creates a new bubble showcase instance.
   BubbleShowcase({
